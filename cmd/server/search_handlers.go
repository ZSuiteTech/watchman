--- conflicted
+++ resolved
@@ -196,16 +196,6 @@
 		// Build our big response object
 		w.Header().Set("Content-Type", "application/json; charset=utf-8")
 		w.WriteHeader(http.StatusOK)
-<<<<<<< HEAD
-		json.NewEncoder(w).Encode(&searchResponse{
-			SDNs:              sdns,
-			AltNames:          searcher.TopAltNames(limit, name),
-			Addresses:         searcher.TopAddresses(limit, name),
-			DeniedPersons:     searcher.TopDPs(limit, name),
-			SectoralSanctions: searcher.TopSSIs(limit, name),
-			RefreshedAt:       searcher.lastRefreshedAt,
-		})
-=======
 		json.NewEncoder(w).Encode(resp)
 	}
 }
@@ -235,6 +225,10 @@
 		func(s *searcher, _ filterRequest, limit int, name string, resp *searchResponse) {
 			resp.DeniedPersons = s.TopDPs(limit, name)
 		},
+		// OFAC Sectoral Sanctions Identifications
+		func(s *searcher, _ filterRequest, limit int, name string, resp *searchResponse) {
+			resp.SectoralSanctions = s.TopSSIs(limit, name)
+		},
 	}
 )
 
@@ -249,7 +243,6 @@
 			gatherings[i](searcher, filters, limit, name, &resp)
 			wg.Done()
 		}(i)
->>>>>>> 53ff83c8
 	}
 	wg.Wait()
 	return &resp

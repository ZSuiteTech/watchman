--- conflicted
+++ resolved
@@ -8,12 +8,9 @@
 	"encoding/json"
 	"fmt"
 	"math"
-<<<<<<< HEAD
-	"strconv"
-=======
 	"net/http"
 	"net/http/httptest"
->>>>>>> 827f7258
+	"strconv"
 	"testing"
 
 	"github.com/moov-io/base/log"

// Copyright 2018 The Moov Authors
// Use of this source code is governed by an Apache License
// license that can be found in the LICENSE file.

package main

import (
	"bytes"
	"encoding/json"
	"errors"
	"fmt"
	"net/http"
	"regexp"
	"sort"
	"strconv"
	"strings"
	"sync"
	"time"
	"unicode"

	"github.com/moov-io/watchman/pkg/csl"
	"github.com/moov-io/watchman/pkg/dpl"
	"github.com/moov-io/watchman/pkg/ofac"

	"github.com/go-kit/kit/log"
	"github.com/xrash/smetrics"
	"golang.org/x/text/runes"
	"golang.org/x/text/transform"
	"golang.org/x/text/unicode/norm"
)

var (
	errNoSearchParams = errors.New("missing search parameter(s)")

	softResultsLimit, hardResultsLimit = 10, 100
)

// searcher holds precomputed data for each object available to search against.
// This data comes from various US and EU Federal agencies
type searcher struct {
	SDNs            []*SDN
	Addresses       []*Address
	Alts            []*Alt
	DPs             []*DP
	SSIs            []*SSI
	ELs             []*EL
	lastRefreshedAt time.Time
	sync.RWMutex    // protects all above fields

	logger log.Logger
}

func (s *searcher) FindAddresses(limit int, id string) []*ofac.Address {
	s.RLock()
	defer s.RUnlock()

	var out []*ofac.Address
	for i := range s.Addresses {
		if len(out) > limit {
			break
		}
		if s.Addresses[i].Address.EntityID == id {
			out = append(out, s.Addresses[i].Address)
		}
	}
	return out
}

func (s *searcher) TopAddresses(limit int, reqAddress string) []Address {
	return s.TopAddressesFn(limit, topAddressesAddress(reqAddress))
}

var (
	// topAddressesAddress is a compare method for TopAddressesFn to extract and rank .Address
	topAddressesAddress = func(needleAddr string) func(*Address) *item {
		return func(add *Address) *item {
			return &item{
				value:  add,
				weight: jaroWinkler(add.address, precompute(needleAddr)),
			}
		}
	}

	// topAddressesCityState is a compare method for TopAddressesFn to extract and rank
	// .City, .State, .Providence, and .Zip to return the average match between non-empty
	// search criteria.
	topAddressesCityState = func(needleCityState string) func(*Address) *item {
		return func(add *Address) *item {
			return &item{
				value:  add,
				weight: jaroWinkler(add.citystate, precompute(needleCityState)),
			}
		}
	}

	// topAddressesCountry is a compare method for TopAddressesFn to extract and rank .Country
	topAddressesCountry = func(needleCountry string) func(*Address) *item {
		return func(add *Address) *item {
			return &item{
				value:  add,
				weight: jaroWinkler(add.country, precompute(needleCountry)),
			}
		}
	}

	// multiAddressCompare is a compare method for taking N higher-order compare methods
	// and returning an average weight after computing them all.
	multiAddressCompare = func(cmps ...func(*Address) *item) func(*Address) *item {
		return func(add *Address) *item {
			weight := 0.00
			for i := range cmps {
				weight += cmps[i](add).weight
			}
			return &item{
				value:  add,
				weight: weight / float64(len(cmps)),
			}
		}
	}
)

// TopAddressesFn performs an Address search over an arbitrary member of Address. It's mainly used to rank
// and search over .Country, .CityStateProvincePostalCode.
//
// compare takes an Address (from s.Addresses) and is expected to extract some property to be compared
// against a captured parameter (in a closure calling compare) to return an *item for final sorting.
// See searchByAddress in search_handlers.go for an example
func (s *searcher) TopAddressesFn(limit int, compare func(*Address) *item) []Address {
	s.RLock()
	defer s.RUnlock()

	if len(s.Addresses) == 0 {
		return nil
	}
	xs := newLargest(limit)

	for i := range s.Addresses {
		xs.add(compare(s.Addresses[i]))
	}
	return largestToAddresses(xs)
}

func largestToAddresses(xs *largest) []Address {
	out := make([]Address, 0)
	for i := range xs.items {
		if v := xs.items[i]; v != nil {
			aa, ok := v.value.(*Address)
			if !ok {
				continue
			}
			address := *aa
			address.match = v.weight
			out = append(out, address)
		}
	}
	return out
}

func (s *searcher) FindAlts(limit int, id string) []*ofac.AlternateIdentity {
	s.RLock()
	defer s.RUnlock()

	var out []*ofac.AlternateIdentity
	for i := range s.Alts {
		if len(out) > limit {
			break
		}
		if s.Alts[i].AlternateIdentity.EntityID == id {
			out = append(out, s.Alts[i].AlternateIdentity)
		}
	}
	return out
}

func (s *searcher) TopAltNames(limit int, alt string) []Alt {
	alt = precompute(alt)

	s.RLock()
	defer s.RUnlock()

	if len(s.Alts) == 0 {
		return nil
	}
	xs := newLargest(limit)

	for i := range s.Alts {
		xs.add(&item{
			value:  s.Alts[i],
			weight: jaroWinkler(s.Alts[i].name, alt),
		})
	}

	out := make([]Alt, 0)
	for i := range xs.items {
		if v := xs.items[i]; v != nil {
			aa, ok := v.value.(*Alt)
			if !ok {
				continue
			}
			alt := *aa
			alt.match = v.weight
			out = append(out, alt)
		}
	}
	return out
}

func (s *searcher) FindSDN(entityID string) *ofac.SDN {
	s.RLock()
	defer s.RUnlock()

	for i := range s.SDNs {
		if s.SDNs[i].EntityID == entityID {
			return s.SDNs[i].SDN
		}
	}
	return nil
}

// FindSDNsByRemarksID looks for SDN's whose remarks property contains an ID matching
// what is provided to this function. It's typically used with values assigned by a local
// government. (National ID, Drivers License, etc)
func (s *searcher) FindSDNsByRemarksID(limit int, id string) []SDN {
	var out []SDN
	for i := range s.SDNs {
		// If our remarks ID contains a space then just see if the query ID matches any part.
		// Otherwise ID searches need to be exact matches.
		if strings.Contains(s.SDNs[i].id, " ") && strings.Contains(s.SDNs[i].id, id) {
			sdn := *s.SDNs[i]
			sdn.match = 1.0
			out = append(out, sdn)
		} else {
			if s.SDNs[i].id == id {
				sdn := *s.SDNs[i]
				sdn.match = 1.0
				out = append(out, sdn)
			}
		}
		// quit if we're at our max result size
		if len(out) >= limit {
			return out
		}
	}
	return out
}

func (s *searcher) TopSDNs(limit int, name string) []SDN {
	name = precompute(name)

	s.RLock()
	defer s.RUnlock()

	if len(s.SDNs) == 0 {
		return nil
	}
	xs := newLargest(limit)

	for i := range s.SDNs {
		xs.add(&item{
			value:  s.SDNs[i],
			weight: jaroWinkler(s.SDNs[i].name, name),
		})
	}

	out := make([]SDN, 0)
	for i := range xs.items {
		if v := xs.items[i]; v != nil {
			ss, ok := v.value.(*SDN)
			if !ok {
				continue
			}
			sdn := *ss // deref for a copy
			sdn.match = v.weight
			out = append(out, sdn)
		}
	}
	return out
}

func (s *searcher) TopDPs(limit int, name string) []DP {
	name = precompute(name)

	s.RLock()
	defer s.RUnlock()

	if len(s.DPs) == 0 {
		return nil
	}
	xs := newLargest(limit)

	for _, dp := range s.DPs {
		xs.add(&item{
			value:  dp,
			weight: jaroWinkler(dp.name, name),
		})
	}

	out := make([]DP, 0)
	for _, thisItem := range xs.items {
		if v := thisItem; v != nil {
			ss, ok := v.value.(*DP)
			if !ok {
				continue
			}
			dp := *ss
			dp.match = v.weight
			out = append(out, dp)
		}
	}
	return out
}

// TopSSIs searches Sectoral Sanctions records by Name and Alias
func (s *searcher) TopSSIs(limit int, name string) []SSI {
	name = precompute(name)

	s.RLock()
	defer s.RUnlock()

	if len(s.SSIs) == 0 {
		return nil
	}
	xs := newLargest(limit)

	for _, ssi := range s.SSIs {
		it := &item{
			value:  ssi,
			weight: jaroWinkler(ssi.name, name),
		}
		for _, alt := range ssi.SectoralSanction.AlternateNames {
			if alt == "" {
<<<<<<< HEAD
				continue // skip empty elements
=======
				continue
>>>>>>> 993b5854
			}
			currWeight := jaroWinkler(alt, name)
			if currWeight > it.weight {
				it.weight = currWeight
			}
		}
		xs.add(it)
	}

	out := make([]SSI, 0)
	for _, thisItem := range xs.items {
		if v := thisItem; v != nil {
			ss, ok := v.value.(*SSI)
			if !ok {
				continue
			}
			ssi := *ss
			ssi.match = v.weight
			out = append(out, ssi)
		}
	}
	return out
}

// TopELs searches BIS Entity List records by name and alias
func (s *searcher) TopELs(limit int, name string) []EL {
	name = precompute(name)

	s.RLock()
	defer s.RUnlock()

	if len(s.ELs) == 0 {
		return nil
	}

	xs := newLargest(limit)

	for _, el := range s.ELs {
		it := &item{
			value:  el,
			weight: jaroWinkler(el.name, name),
		}
		for _, alt := range el.Entity.AlternateNames {
			if alt == "" {
				continue
			}
			currWeight := jaroWinkler(alt, name)
			if currWeight > it.weight {
				it.weight = currWeight
			}
		}
		xs.add(it)
	}

	out := make([]EL, 0)
	for _, thisItem := range xs.items {
		if v := thisItem; v != nil {
			ss, ok := v.value.(*EL)
			if !ok {
				continue
			}
			el := *ss
			el.match = v.weight
			out = append(out, el)
		}
	}
	return out
}

// SDN is ofac.SDN wrapped with precomputed search metadata
type SDN struct {
	*ofac.SDN

	// match holds the match ratio for an SDN in search results
	match float64

	// name is precomputed for speed
	name string

	// id is the parseed ID value from an SDN's remarks field. Often this
	// is a National ID, Drivers License, or similar government value
	// ueed to uniquely identify an entiy.
	//
	// Typically the form of this is 'No. NNNNN' where NNNNN is alphanumeric.
	id string
}

// MarshalJSON is a custom method for marshaling a SDN search result
func (s SDN) MarshalJSON() ([]byte, error) {
	return json.Marshal(struct {
		*ofac.SDN
		Match float64 `json:"match"`
	}{
		s.SDN,
		s.match,
	})
}

func precomputeSDNs(sdns []*ofac.SDN) []*SDN {
	out := make([]*SDN, len(sdns))
	for i := range sdns {
		out[i] = &SDN{
			SDN:  sdns[i],
			name: precompute(reorderSDNName(sdns[i].SDNName, sdns[i].SDNType)),
			id:   extractIDFromRemark(strings.TrimSpace(sdns[i].Remarks)),
		}
	}
	return out
}

var (
	surnamePrecedes = regexp.MustCompile(`(,?[\s?a-zA-Z\.]{1,})$`)
)

// reorderSDNName will take a given SDN name and if it matches a specific pattern where
// the first name is placed after the last name (surname) to return a string where the first name
// preceedes the last.
//
// Example:
// SDN EntityID: 19147 has 'FELIX B. MADURO S.A.'
// SDN EntityID: 22790 has 'MADURO MOROS, Nicolas'
func reorderSDNName(name string, tpe string) string {
	if !strings.EqualFold(tpe, "individual") {
		return name // only reorder individual names
	}
	v := surnamePrecedes.FindString(name)
	if v == "" {
		return name // no match on 'Doe, John'
	}
	return strings.TrimSpace(fmt.Sprintf("%s %s", strings.TrimPrefix(v, ","), strings.TrimSuffix(name, v)))
}

// Address is ofac.Address wrapped with precomputed search metadata
type Address struct {
	Address *ofac.Address

	match float64 // match %

	// precomputed fields for speed
	address, citystate, country string
}

// MarshalJSON is a custom method for marshaling a SDN Address search result
func (a Address) MarshalJSON() ([]byte, error) {
	return json.Marshal(struct {
		*ofac.Address
		Match float64 `json:"match"`
	}{
		a.Address,
		a.match,
	})
}

func precomputeAddresses(adds []*ofac.Address) []*Address {
	out := make([]*Address, len(adds))
	for i := range adds {
		out[i] = &Address{
			Address:   adds[i],
			address:   precompute(adds[i].Address),
			citystate: precompute(adds[i].CityStateProvincePostalCode),
			country:   precompute(adds[i].Country),
		}
	}
	return out
}

// Alt is an ofac.AlternateIdentity wrapped with precomputed search metadata
type Alt struct {
	AlternateIdentity *ofac.AlternateIdentity

	match float64 // match %

	// name is precomputed for speed
	name string
}

// MarshalJSON is a custom method for marshaling a SDN Alternate Identity search result
func (a Alt) MarshalJSON() ([]byte, error) {
	return json.Marshal(struct {
		*ofac.AlternateIdentity
		Match float64 `json:"match"`
	}{
		a.AlternateIdentity,
		a.match,
	})
}

func precomputeAlts(alts []*ofac.AlternateIdentity) []*Alt {
	out := make([]*Alt, len(alts))
	for i := range alts {
		out[i] = &Alt{
			AlternateIdentity: alts[i],
			name:              precompute(alts[i].AlternateName),
		}
	}
	return out
}

// DP is a BIS Denied Person wrapped with precomputed search metadata
type DP struct {
	DeniedPerson *dpl.DPL
	match        float64
	name         string
}

// MarshalJSON is a custom method for marshaling a BIS Denied Person (DP)
func (d DP) MarshalJSON() ([]byte, error) {
	return json.Marshal(struct {
		*dpl.DPL
		Match float64 `json:"match"`
	}{
		d.DeniedPerson,
		d.match,
	})
}

func precomputeDPs(persons []*dpl.DPL) []*DP {
	out := make([]*DP, len(persons))
	for i := range persons {
		out[i] = &DP{
			DeniedPerson: persons[i],
			name:         precompute(persons[i].Name),
		}
	}
	return out
}

type SSI struct {
	SectoralSanction *csl.SSI
	match            float64
	name             string
}

func (s SSI) MarshalJSON() ([]byte, error) {
	return json.Marshal(struct {
		*csl.SSI
		Match float64 `json:"match"`
	}{
		s.SectoralSanction,
		s.match,
	})
}

func precomputeSSIs(ssis []*csl.SSI) []*SSI {
	out := make([]*SSI, len(ssis))
	for i, ssi := range ssis {
		var normalizedAltNames []string
		for _, name := range ssi.AlternateNames {
			normalizedAltNames = append(normalizedAltNames, precompute(reorderSDNName(name, ssi.Type)))
		}
		ssi.AlternateNames = normalizedAltNames
		out[i] = &SSI{
			SectoralSanction: ssi,
			name:             precompute(reorderSDNName(ssi.Name, ssi.Type)),
		}
	}
	return out
}

type EL struct {
	Entity *csl.EL
	match  float64
	name   string
}

func (e EL) MarshalJSON() ([]byte, error) {
	return json.Marshal(struct {
		*csl.EL
		Match float64 `json:"match"`
	}{
		e.Entity,
		e.match,
	})
}

func precomputeELs(els []*csl.EL) []*EL {
	out := make([]*EL, len(els))
	for i, el := range els {
		var normalizedAltNames []string
		for _, name := range el.AlternateNames {
			normalizedAltNames = append(normalizedAltNames, precompute(name))
		}
		el.AlternateNames = normalizedAltNames
		out[i] = &EL{
			Entity: el,
			name:   precompute(el.Name),
		}
	}
	return out
}

var (
	punctuationReplacer = strings.NewReplacer(".", "", ",", "", "-", "", "  ", " ")
)

// precompute will lowercase each substring and remove punctuation
//
// This function is called on every record from the flat files and all
// search requests (i.e. HTTP and searcher.TopNNNs methods).
// See: https://godoc.org/golang.org/x/text/unicode/norm#Form
// See: https://withblue.ink/2019/03/11/why-you-need-to-normalize-unicode-strings.html
func precompute(s string) string {
	trimmed := strings.ToLower(punctuationReplacer.Replace(s))

	// UTF-8 normalization
	t := transform.Chain(norm.NFD, runes.Remove(runes.In(unicode.Mn)), norm.NFC) // Mn: nonspacing marks
	result, _, _ := transform.String(t, trimmed)
	return result
}

func extractSearchLimit(r *http.Request) int {
	limit := softResultsLimit
	if v := r.URL.Query().Get("limit"); v != "" {
		n, _ := strconv.Atoi(v)
		if n > 0 {
			limit = n
		}
	}
	if limit > hardResultsLimit {
		limit = hardResultsLimit
	}
	return limit
}

// jaroWrinkler runs the similarly named algorithm over the two input strings and averages their match percentages
// according to the second string (assumed to be the user's query)
//
// For more details see https://en.wikipedia.org/wiki/Jaro%E2%80%93Winkler_distance
func jaroWinkler(s1, s2 string) float64 {
	maxMatch := func(word string, parts []string) float64 {
		if len(parts) == 0 {
			return 0.0
		}
		max := smetrics.JaroWinkler(word, parts[0], 0.7, 4)
		for i := 1; i < len(parts); i++ {
			if score := smetrics.JaroWinkler(word, parts[i], 0.7, 4); score > max {
				max = score
			}
		}
		return max
	}

	s1Parts, s2Parts := strings.Fields(s1), strings.Fields(s2)
	if len(s1Parts) == 0 || len(s2Parts) == 0 {
		return 0.0 // avoid returning NaN later on
	}

	var scores []float64
	for i := range s1Parts {
		scores = append(scores, maxMatch(s1Parts[i], s2Parts))
	}

	// average the highest N scores where N is the words in our query (s2).
	sort.Float64s(scores)
	if len(s1Parts) > len(s2Parts) {
		scores = scores[len(s2Parts)-1:]
	}

	var sum float64
	for i := range scores {
		sum += scores[i]
	}
	return sum / float64(len(scores))
}

// extractIDFromRemark attempts to parse out a National ID or similar governmental ID value
// from an SDN's remarks property.
//
// Typically the form of this is 'No. NNNNN' where NNNNN is alphanumeric.
func extractIDFromRemark(remarks string) string {
	if remarks == "" {
		return ""
	}

	var out bytes.Buffer
	parts := strings.Fields(remarks)
	for i := range parts {
		if parts[i] == "No." {
			trimmed := strings.TrimSuffix(strings.TrimSuffix(parts[i+1], "."), ";")

			// Always take the next part
			if strings.HasSuffix(parts[i+1], ".") || strings.HasSuffix(parts[i+1], ";") {
				return trimmed
			} else {
				out.WriteString(trimmed)
			}
			// possibly take additional parts
			for j := i + 2; j < len(parts); j++ {
				if strings.HasPrefix(parts[j], "(") {
					return out.String()
				}
				if _, err := strconv.ParseInt(parts[j], 10, 32); err == nil {
					out.WriteString(" " + parts[j])
				}
			}
		}
	}
	return out.String()
}<|MERGE_RESOLUTION|>--- conflicted
+++ resolved
@@ -329,11 +329,7 @@
 		}
 		for _, alt := range ssi.SectoralSanction.AlternateNames {
 			if alt == "" {
-<<<<<<< HEAD
-				continue // skip empty elements
-=======
 				continue
->>>>>>> 993b5854
 			}
 			currWeight := jaroWinkler(alt, name)
 			if currWeight > it.weight {

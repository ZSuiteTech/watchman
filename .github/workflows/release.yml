--- conflicted
+++ resolved
@@ -151,45 +151,18 @@
     - name: Docker Static
       run: make docker-static
 
-<<<<<<< HEAD
-    - name: Docker watchmantest
-      run: make docker-watchmantest
-
-    - name: Docker Webhook Example
-      run: make docker-webhook
-
-    # All push and tag commands commented out since ZSuite doesn't have accounts on Docker Hub or Quay
-    # TODO: push to GitHub packages registry?
-
-    # - name: Docker Push
-    #   run: |+
-    #       echo "$DOCKER_PASSWORD" | docker login -u "$DOCKER_USERNAME" --password-stdin
-    #       make release-push
-    #   env:
-    #     DOCKER_USERNAME: ${{ secrets.DOCKER_USERNAME }}
-    #     DOCKER_PASSWORD: ${{ secrets.DOCKER_PASSWORD }}
-
-    # - name: Quay.io Push
-    #   run: |+
-    #       echo "$DOCKER_PASSWORD" | docker login -u "$DOCKER_USERNAME" --password-stdin quay.io
-    #       make quay-push
-    #   env:
-    #     DOCKER_USERNAME: ${{ secrets.QUAY_USERNAME }}
-    #     DOCKER_PASSWORD: ${{ secrets.QUAY_PASSWORD }}
-=======
-    - name: Docker Push
-      run: |+
-          echo "$DOCKER_PASSWORD" | docker login -u "$DOCKER_USERNAME" --password-stdin
-          make release-push
-      env:
-        DOCKER_USERNAME: ${{ secrets.DOCKER_USERNAME }}
-        DOCKER_PASSWORD: ${{ secrets.DOCKER_PASSWORD }}
-
-    - name: Quay.io Push
-      run: |+
-          echo "$DOCKER_PASSWORD" | docker login -u "$DOCKER_USERNAME" --password-stdin quay.io
-          make quay-push
-      env:
-        DOCKER_USERNAME: ${{ secrets.QUAY_USERNAME }}
-        DOCKER_PASSWORD: ${{ secrets.QUAY_PASSWORD }}
->>>>>>> ae09c66e
+#    - name: Docker Push
+#      run: |+
+#          echo "$DOCKER_PASSWORD" | docker login -u "$DOCKER_USERNAME" --password-stdin
+#          make release-push
+#      env:
+#        DOCKER_USERNAME: ${{ secrets.DOCKER_USERNAME }}
+#        DOCKER_PASSWORD: ${{ secrets.DOCKER_PASSWORD }}
+#
+#    - name: Quay.io Push
+#      run: |+
+#          echo "$DOCKER_PASSWORD" | docker login -u "$DOCKER_USERNAME" --password-stdin quay.io
+#          make quay-push
+#      env:
+#        DOCKER_USERNAME: ${{ secrets.QUAY_USERNAME }}
+#        DOCKER_PASSWORD: ${{ secrets.QUAY_PASSWORD }}
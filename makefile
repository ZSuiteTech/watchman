PLATFORM=$(shell uname -s | tr '[:upper:]' '[:lower:]')
VERSION := $(shell grep -Eo '(v[0-9]+[\.][0-9]+[\.][0-9]+(-[a-zA-Z0-9]*)?)' version.go)

.PHONY: build build-server build-examples docker release check

build: check build-server build-batchsearch build-watchmantest build-examples
ifeq ($(OS),Windows_NT)
	@echo "Skipping webui build on Windows."
else
	cd webui/ && npm install && npm run build && cd ../
endif

build-server:
	CGO_ENABLED=1 go build -o ./bin/server github.com/moov-io/watchman/cmd/server

build-batchsearch:
	CGO_ENABLED=0 go build -o ./bin/batchsearch github.com/moov-io/watchman/cmd/batchsearch

build-watchmantest:
	CGO_ENABLED=0 go build -o ./bin/watchmantest github.com/moov-io/watchman/cmd/watchmantest

build-examples: build-webhook-example

build-webhook-example:
	CGO_ENABLED=0 go build -o ./bin/webhook-example github.com/moov-io/watchman/examples/webhook

.PHONY: check
check:
ifeq ($(OS),Windows_NT)
	@echo "Skipping checks on Windows, currently unsupported."
else
	@wget -O lint-project.sh https://raw.githubusercontent.com/moov-io/infra/master/go/lint-project.sh
	@chmod +x ./lint-project.sh
	MISSPELL_IGNORE="palestiniens,palestinians" ./lint-project.sh
endif

.PHONY: admin
admin:
ifeq ($(OS),Windows_NT)
	@echo "Please generate ./admin/ on macOS or Linux, currently unsupported on windows."
else
# Versions from https://github.com/OpenAPITools/openapi-generator/releases
	@chmod +x ./openapi-generator
	@rm -rf ./admin
	OPENAPI_GENERATOR_VERSION=4.2.3 ./openapi-generator generate --package-name admin -i openapi-admin.yaml -g go -o ./admin
	rm -f admin/go.mod admin/go.sum
	go fmt ./...
	go test ./admin
endif

.PHONY: client
client:
ifeq ($(OS),Windows_NT)
	@echo "Please generate ./client/ on macOS or Linux, currently unsupported on windows."
else
# Versions from https://github.com/OpenAPITools/openapi-generator/releases
	@chmod +x ./openapi-generator
	@rm -rf ./client
	OPENAPI_GENERATOR_VERSION=4.2.3 ./openapi-generator generate --package-name client -i openapi.yaml -g go -o ./client
	rm -f client/go.mod client/go.sum
	go fmt ./...
	go build github.com/moov-io/watchman/client
	go test ./client
endif

.PHONY: clean
clean:
ifeq ($(OS),Windows_NT)
	@echo "Skipping cleanup on Windows, currently unsupported."
else
<<<<<<< HEAD
	@rm -rf ./bin/ cover.out coverage.txt openapi-generator-cli-*.jar misspell* staticcheck* lint-project.sh
=======
	@rm -rf bin/ coverage.txt lint-project.sh misspell* spellcheck* openapi-generator-cli-*.jar
>>>>>>> 713da2bd
endif

dist: clean admin client build
ifeq ($(OS),Windows_NT)
	CGO_ENABLED=1 GOOS=windows go build -o bin/watchman.exe github.com/moov-io/watchman/cmd/server
else
	CGO_ENABLED=1 GOOS=$(PLATFORM) go build -o bin/watchman-$(PLATFORM)-amd64 github.com/moov-io/watchman/cmd/server
endif

docker: clean
# main server Docker image
	docker build --pull -t moov/watchman:$(VERSION) -f Dockerfile .
	docker tag moov/watchman:$(VERSION) moov/watchman:latest
# OpenShift Docker image
	docker build --pull -t quay.io/moov/watchman:$(VERSION) -f Dockerfile-openshift --build-arg VERSION=$(VERSION) .
	docker tag quay.io/moov/watchman:$(VERSION) quay.io/moov/watchman:latest
# Watchman image with static files
	docker build --pull -t moov/watchman:static -f Dockerfile-static .
# watchmantest image
	docker build --pull -t moov/watchmantest:$(VERSION) -f ./cmd/watchmantest/Dockerfile .
	docker tag moov/watchmantest:$(VERSION) moov/watchmantest:latest
# webhook example
	docker build --pull -t moov/watchman-webhook-example:$(VERSION) -f ./examples/webhook/Dockerfile .
	docker tag moov/watchman-webhook-example:$(VERSION) moov/watchman-webhook-example:latest

release: docker AUTHORS
	go vet ./...
	go test -coverprofile=cover-$(VERSION).out ./...
	git tag -f $(VERSION)

release-push:
	docker push moov/watchman:$(VERSION)
	docker push moov/watchman:latest
	docker push moov/watchman:static
	docker push moov/watchmantest:$(VERSION)
	docker push moov/watchman-webhook-example:$(VERSION)

.PHONY: cover-test cover-web
cover-test:
	go test -coverprofile=cover.out ./...
cover-web:
	go tool cover -html=cover.out

clean-integration:
	docker-compose kill
	docker-compose rm -v -f

test-integration: clean-integration
	docker-compose up -d
	sleep 10
	curl -v http://localhost:9094/data/refresh # hangs until download and parsing completes
	./bin/batchsearch -local -threshold 0.95

# From https://github.com/genuinetools/img
.PHONY: AUTHORS
AUTHORS:
	@$(file >$@,# This file lists all individuals having contributed content to the repository.)
	@$(file >>$@,# For how it is generated, see `make AUTHORS`.)
	@echo "$(shell git log --format='\n%aN <%aE>' | LC_ALL=C.UTF-8 sort -uf)" >> $@<|MERGE_RESOLUTION|>--- conflicted
+++ resolved
@@ -68,11 +68,7 @@
 ifeq ($(OS),Windows_NT)
 	@echo "Skipping cleanup on Windows, currently unsupported."
 else
-<<<<<<< HEAD
-	@rm -rf ./bin/ cover.out coverage.txt openapi-generator-cli-*.jar misspell* staticcheck* lint-project.sh
-=======
-	@rm -rf bin/ coverage.txt lint-project.sh misspell* spellcheck* openapi-generator-cli-*.jar
->>>>>>> 713da2bd
+	@rm -rf ./bin/ cover.out coverage.txt lint-project.sh misspell* staticcheck* openapi-generator-cli-*.jar
 endif
 
 dist: clean admin client build

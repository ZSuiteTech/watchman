PLATFORM=$(shell uname -s | tr '[:upper:]' '[:lower:]')

ifndef VERSION
	ifndef RELEASE
	# If we're not publishing a release, set the dev commit hash
		ifndef DEV_TAG_SHA
			COMMIT_HASH :=$(shell git rev-parse --short=7 HEAD)
		else
			COMMIT_HASH :=$(shell echo ${DEV_TAG_SHA} | cut -c 1-7)
		endif
		VERSION := dev-${COMMIT_HASH}
	else
		VERSION := $(shell git describe --tags --abbrev=0)
	endif
endif

.PHONY: run build build-server docker release check test

run:
	go run github.com/moov-io/watchman/cmd/server

# Detect OS
ifeq ($(OS),Windows_NT)
    detected_OS := Windows
else
    detected_OS := $(shell uname -s)
endif

# Detect architecture for macOS
ifeq ($(detected_OS),Darwin)
    ARCH := $(shell uname -m)
    ifeq ($(ARCH),arm64)
        CONFIGURE_FLAGS := --disable-sse2
    endif
else
    CONFIGURE_FLAGS :=
endif

# Detect if we need sudo
SUDO := $(shell if command -v sudo >/dev/null 2>&1 && sudo -n true >/dev/null 2>&1; then echo "sudo"; else echo ""; fi)

# Installation target
install:
ifeq ($(detected_OS),Windows)
	@$(MAKE) install-windows
else ifeq ($(detected_OS),Linux)
	@$(MAKE) install-linux
else ifeq ($(detected_OS),Darwin)
	@$(MAKE) install-macos
else
	@echo "Unsupported operating system: $(detected_OS)"
	@exit 1
endif

install-linux:
	@$(MAKE) install-libpostal

install-macos:
	brew install curl autoconf automake libtool pkg-config
ifeq ($(ARCH),arm64)
	@echo "ARM architecture detected (M1/M2). SSE2 will be disabled."
else
	@echo "Intel architecture detected. SSE2 optimizations will be enabled."
endif
	@$(MAKE) install-libpostal

install-windows:
	pacman -Syu
	pacman -S autoconf automake curl git make libtool gcc mingw-w64-x86_64-gcc
	@$(MAKE) install-libpostal

install-libpostal:
	@echo "Cloning libpostal repository..."
	git clone https://github.com/openvenues/libpostal || true
	cd libpostal && \
	./bootstrap.sh && \
	./configure $(CONFIGURE_FLAGS) && \
	make -j$(shell nproc || echo 4) && \
	if [ "$(detected_OS)" = "Windows" ]; then \
		make install; \
	else \
		$(SUDO) make install; \
	fi

.PHONY: install install-linux install-macos install-windows install-libpostal

build: build-server
ifeq ($(OS),Windows_NT)
	@echo "Skipping webui build on Windows."
else
	cd webui/ && npm install --legacy-peer-deps && npm run build && cd ../
endif

build-server:
	go build -buildvcs=false ${GOTAGS} -ldflags "-X github.com/moov-io/watchman.Version=${VERSION}" -o ./bin/server github.com/moov-io/watchman/cmd/server

.PHONY: check
check:
ifeq ($(OS),Windows_NT)
	go test ./... -short
else
	@wget -O lint-project.sh https://raw.githubusercontent.com/moov-io/infra/master/go/lint-project.sh
	@chmod +x ./lint-project.sh
	STRICT_GOLANGCI_LINTERS=no GOLANGCI_LINTERS=gocheckcompilerdirectives,mirror,tenv ./lint-project.sh
endif

.PHONY: admin
admin:
	@rm -rf ./admin
	docker run --rm \
		-u $(USERID):$(GROUPID) \
		-v ${PWD}:/local openapitools/openapi-generator-cli:v4.3.1 batch -- /local/.openapi-generator/admin-generator-config.yml
	rm -f ./admin/go.mod ./admin/go.sum ./admin/.travis.yml
	gofmt -w ./admin/
	go build github.com/moov-io/watchman/admin

.PHONY: client
client:
	@rm -rf ./client
	docker run --rm \
		-u $(USERID):$(GROUPID) \
		-v ${PWD}:/local openapitools/openapi-generator-cli:v4.3.1 batch -- /local/.openapi-generator/client-generator-config.yml
	rm -f ./client/go.mod ./client/go.sum ./client/.travis.yml
	gofmt -w ./client/
	go build github.com/moov-io/watchman/client


.PHONY: clean
clean:
ifeq ($(OS),Windows_NT)
	@echo "Skipping cleanup on Windows, currently unsupported."
else
	@rm -rf ./bin/ cover.out coverage.txt lint-project.sh misspell* staticcheck* openapi-generator-cli-*.jar
endif

dist: clean build
ifeq ($(OS),Windows_NT)
	GOOS=windows go build -o bin/watchman.exe github.com/moov-io/watchman/cmd/server
else
	GOOS=$(PLATFORM) go build -o bin/watchman-$(PLATFORM)-amd64 github.com/moov-io/watchman/cmd/server
endif

docker: clean docker-hub docker-openshift docker-static

# All push and tag commands commented out since ZSuite doesn't have accounts on Docker Hub or Quay
# TODO: push to GitHub packages registry? doesn't have accounts on Docker Hub or Quay

docker-hub:
<<<<<<< HEAD
	docker build --pull -t moov/watchman:$(VERSION) -f Dockerfile .
#	docker tag moov/watchman:$(VERSION) moov/watchman:latest

docker-openshift:
	docker build --pull -t quay.io/moov/watchman:$(VERSION) -f Dockerfile-openshift --build-arg VERSION=$(VERSION) .
#	docker tag quay.io/moov/watchman:$(VERSION) quay.io/moov/watchman:latest

docker-static:
	docker build --pull -t moov/watchman:static -f Dockerfile-static .

docker-watchmantest:
	docker build --pull -t moov/watchmantest:$(VERSION) -f ./cmd/watchmantest/Dockerfile .
#	docker tag moov/watchmantest:$(VERSION) moov/watchmantest:latest

docker-webhook:
	docker build --pull -t moov/watchman-webhook-example:$(VERSION) -f ./examples/webhook/Dockerfile .
#	docker tag moov/watchman-webhook-example:$(VERSION) moov/watchman-webhook-example:latest
=======
	docker build --pull --build-arg VERSION=${VERSION} -t moov/watchman:$(VERSION) -f Dockerfile .
	docker tag moov/watchman:$(VERSION) moov/watchman:latest

docker-openshift:
	docker build --pull --build-arg VERSION=${VERSION} -t quay.io/moov/watchman:$(VERSION) -f Dockerfile-openshift --build-arg VERSION=$(VERSION) .
	docker tag quay.io/moov/watchman:$(VERSION) quay.io/moov/watchman:latest

docker-static:
	docker build --pull --build-arg VERSION=${VERSION} -t moov/watchman:static -f Dockerfile-static .
>>>>>>> ae09c66e

release: docker AUTHORS
	go vet ./...
	go test -coverprofile=cover-$(VERSION).out ./...
	git tag -f $(VERSION)

release-push:
<<<<<<< HEAD
#	docker push moov/watchman:$(VERSION)
#	docker push moov/watchman:latest
#	docker push moov/watchman:static
#	docker push moov/watchmantest:$(VERSION)
#	docker push moov/watchman-webhook-example:$(VERSION)

quay-push:
#	docker push quay.io/moov/watchman:$(VERSION)
#	docker push quay.io/moov/watchman:latest

.PHONY: cover-test cover-web
cover-test:
	go test -coverprofile=cover.out ./...
cover-web:
	go tool cover -html=cover.out

clean-integration:
	docker-compose kill
	docker-compose rm -v -f

test-integration: clean-integration
	docker-compose up -d
	sleep 10
	curl -v http://localhost:9094/data/refresh # hangs until download and parsing completes
	./bin/batchsearch -local -threshold 0.95

# From https://github.com/genuinetools/img
.PHONY: AUTHORS
AUTHORS:
	@$(file >$@,# This file lists all individuals having contributed content to the repository.)
	@$(file >>$@,# For how it is generated, see `make AUTHORS`.)
	@echo "$(shell git log --format='\n%aN <%aE>' | LC_ALL=C.UTF-8 sort -uf)" >> $@
=======
	docker push moov/watchman:$(VERSION)
	docker push moov/watchman:latest
	docker push moov/watchman:static

quay-push:
	docker push quay.io/moov/watchman:$(VERSION)
	docker push quay.io/moov/watchman:latest
>>>>>>> ae09c66e
<|MERGE_RESOLUTION|>--- conflicted
+++ resolved
@@ -142,29 +142,7 @@
 
 docker: clean docker-hub docker-openshift docker-static
 
-# All push and tag commands commented out since ZSuite doesn't have accounts on Docker Hub or Quay
-# TODO: push to GitHub packages registry? doesn't have accounts on Docker Hub or Quay
-
 docker-hub:
-<<<<<<< HEAD
-	docker build --pull -t moov/watchman:$(VERSION) -f Dockerfile .
-#	docker tag moov/watchman:$(VERSION) moov/watchman:latest
-
-docker-openshift:
-	docker build --pull -t quay.io/moov/watchman:$(VERSION) -f Dockerfile-openshift --build-arg VERSION=$(VERSION) .
-#	docker tag quay.io/moov/watchman:$(VERSION) quay.io/moov/watchman:latest
-
-docker-static:
-	docker build --pull -t moov/watchman:static -f Dockerfile-static .
-
-docker-watchmantest:
-	docker build --pull -t moov/watchmantest:$(VERSION) -f ./cmd/watchmantest/Dockerfile .
-#	docker tag moov/watchmantest:$(VERSION) moov/watchmantest:latest
-
-docker-webhook:
-	docker build --pull -t moov/watchman-webhook-example:$(VERSION) -f ./examples/webhook/Dockerfile .
-#	docker tag moov/watchman-webhook-example:$(VERSION) moov/watchman-webhook-example:latest
-=======
 	docker build --pull --build-arg VERSION=${VERSION} -t moov/watchman:$(VERSION) -f Dockerfile .
 	docker tag moov/watchman:$(VERSION) moov/watchman:latest
 
@@ -174,7 +152,6 @@
 
 docker-static:
 	docker build --pull --build-arg VERSION=${VERSION} -t moov/watchman:static -f Dockerfile-static .
->>>>>>> ae09c66e
 
 release: docker AUTHORS
 	go vet ./...
@@ -182,45 +159,10 @@
 	git tag -f $(VERSION)
 
 release-push:
-<<<<<<< HEAD
-#	docker push moov/watchman:$(VERSION)
-#	docker push moov/watchman:latest
-#	docker push moov/watchman:static
-#	docker push moov/watchmantest:$(VERSION)
-#	docker push moov/watchman-webhook-example:$(VERSION)
+# 	docker push moov/watchman:$(VERSION)
+# 	docker push moov/watchman:latest
+# 	docker push moov/watchman:static
 
 quay-push:
-#	docker push quay.io/moov/watchman:$(VERSION)
-#	docker push quay.io/moov/watchman:latest
-
-.PHONY: cover-test cover-web
-cover-test:
-	go test -coverprofile=cover.out ./...
-cover-web:
-	go tool cover -html=cover.out
-
-clean-integration:
-	docker-compose kill
-	docker-compose rm -v -f
-
-test-integration: clean-integration
-	docker-compose up -d
-	sleep 10
-	curl -v http://localhost:9094/data/refresh # hangs until download and parsing completes
-	./bin/batchsearch -local -threshold 0.95
-
-# From https://github.com/genuinetools/img
-.PHONY: AUTHORS
-AUTHORS:
-	@$(file >$@,# This file lists all individuals having contributed content to the repository.)
-	@$(file >>$@,# For how it is generated, see `make AUTHORS`.)
-	@echo "$(shell git log --format='\n%aN <%aE>' | LC_ALL=C.UTF-8 sort -uf)" >> $@
-=======
-	docker push moov/watchman:$(VERSION)
-	docker push moov/watchman:latest
-	docker push moov/watchman:static
-
-quay-push:
-	docker push quay.io/moov/watchman:$(VERSION)
-	docker push quay.io/moov/watchman:latest
->>>>>>> ae09c66e
+# 	docker push quay.io/moov/watchman:$(VERSION)
+# 	docker push quay.io/moov/watchman:latest
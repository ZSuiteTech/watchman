// Copyright 2020 The Moov Authors
// Use of this source code is governed by an Apache License
// license that can be found in the LICENSE file.

package csl

// CSL contains each record from the Consolidate Screening List, broken down by the record's original source
type CSL struct {
	ELs  []*EL  // Entity List – Bureau of Industry and Security
	MEUs []*MEU // Military End User List
	SSIs []*SSI // Sectoral Sanctions Identifications List (SSI) - Treasury Department
	UVLs []*UVL // Unverified List – Bureau of Industry and Security
	// []*PSE (Foreign Sanctions Evaders (FSE) - Treasury Department)
	ISNs []*ISN // Nonproliferation Sanctions (ISN) - State Department
	// []*PLC (Palestinian Legislative Council List (PLC) - Treasury Department)
	// []*CAPTA (CAPTA (formerly Foreign Financial Institutions Subject to Part 561 - Treasury Department))
	// []*ADL (AECA Debarred List - State Department)
}

// This is the order of the columns in the CSL
// Source: https://legacy.trade.gov/CSL_Download_Instructions.pdf
const (
	SourceIdx = iota
	EntityNumberIdx
	TypeIdx
	ProgramsIdx
	NameIdx
	TitleIdx
	AddressesIdx
	FRNoticeIdx // Federal Register Notice
	StartDateIdx
	EndDateIdx
	StandardOrderIdx
	LicenseRequirementIdx
	LicensePolicyIdx
	CallSignIdx
	VesselTypeIdx
	GrossTonnageIdx
	GrossRegisteredTonnageIdx
	VesselFlagIdx
	VesselOwnerIdx
	RemarksIdx
	SourceListURLIdx
	AltNamesIdx
	CitizenshipsIdx
	DatesOfBirthIdx
	NationalitiesIdx
	PlacesOfBirthIdx
	SourceInformationURLIdx
	IDsIdx
)

// EL is the Entity List (EL) - Bureau of Industry and Security
type EL struct {
	// ID is the unique identifier for the entity
	ID string `json:"id"`
	// Name is the primary name of the entity
	Name string `json:"name"`
	// AlternateNames is a list of aliases associated with the entity
	AlternateNames []string `json:"alternateNames"`
	// Addresses is a list of known addresses associated with the entity
	Addresses []string `json:"addresses"`
	// StartDate is the effective date
	StartDate string `json:"startDate"`
	// LicenseRequirement specifies the license requirements that it imposes on each listed person
	LicenseRequirement string `json:"licenseRequirement"`
	// LicensePolicy is the policy with which BIS reviews the requirements set forth in License Requirements
	LicensePolicy string `json:"licensePolicy"`
	// FRNotice identifies the notice in the Federal Register
	FRNotice string `json:"FRNotice"`
	// SourceListURL is a link to the official SSI list
	SourceListURL string `json:"sourceListURL"`
	// SourceInfoURL is a link to information about the list
	SourceInfoURL string `json:"sourceInfoURL"`
}

type MEU struct {
	EntityID  string `json:"entityID"`
	Name      string `json:"name"`
	Addresses string `json:"addresses"`
	FRNotice  string `json:"FRNotice"`
	StartDate string `json:"startDate"`
	EndDate   string `json:"endDate"`
}

// SSI is the Sectoral Sanctions Identifications List - Treasury Department
type SSI struct {
	// EntityID (ent_num) is the unique record identifier/unique listing identifier
	EntityID string `json:"entityID"`
	// Type is the entity type (e.g. individual, vessel, aircraft, etc)
	Type string `json:"type"`
	// Programs is the list of sanctions program for which the entity is flagged
	Programs []string `json:"programs"`
	// Name is the entity's name (e.g. given name for individual, company name, etc.)
	Name string `json:"name"`
	// Addresses is a list of known addresses associated with the entity
	Addresses []string `json:"addresses"`
	// Remarks is used to provide additional details for the entity
	Remarks []string `json:"remarks"`
	// AlternateNames is a list of aliases associated with the entity
	AlternateNames []string `json:"alternateNames"`
	// IDsOnRecord is a list of the forms of identification on file for the entity
	IDsOnRecord []string `json:"ids"`
	// SourceListURL is a link to the official SSI list
	SourceListURL string `json:"sourceListURL"`
	// SourceInfoURL is a link to information about the list
	SourceInfoURL string `json:"sourceInfoURL"`
}

<<<<<<< HEAD
type ISN struct {
	EntityID              string   `json:"entityID"`
	Programs              []string `json:"programs"`
	Name                  string   `json:"name"`
	FederalRegisterNotice string   `json:"federalRegisterNotice"`
	StartDate             string   `json:"startDate"`
	Remarks               []string `json:"remarks"`
	SourceListURL         string   `json:"sourceListURL"`
	AlternateNames        []string `json:"alternateNames"`
	SourceInfoURL         string   `json:"sourceInfoURL"`
=======
type UVL struct {
	EntityID      string   `json:"entityID"`
	Name          string   `json:"name"`
	Addresses     []string `json:"addresses"`
	SourceListURL string   `json:"sourceListURL"`
	SourceInfoURL string   `json:"sourceInfoURL"`
>>>>>>> e964c1bf
}<|MERGE_RESOLUTION|>--- conflicted
+++ resolved
@@ -107,7 +107,13 @@
 	SourceInfoURL string `json:"sourceInfoURL"`
 }
 
-<<<<<<< HEAD
+type UVL struct {
+	EntityID      string   `json:"entityID"`
+	Name          string   `json:"name"`
+	Addresses     []string `json:"addresses"`
+	SourceListURL string   `json:"sourceListURL"`
+	SourceInfoURL string   `json:"sourceInfoURL"`
+}
 type ISN struct {
 	EntityID              string   `json:"entityID"`
 	Programs              []string `json:"programs"`
@@ -118,12 +124,4 @@
 	SourceListURL         string   `json:"sourceListURL"`
 	AlternateNames        []string `json:"alternateNames"`
 	SourceInfoURL         string   `json:"sourceInfoURL"`
-=======
-type UVL struct {
-	EntityID      string   `json:"entityID"`
-	Name          string   `json:"name"`
-	Addresses     []string `json:"addresses"`
-	SourceListURL string   `json:"sourceListURL"`
-	SourceInfoURL string   `json:"sourceInfoURL"`
->>>>>>> e964c1bf
 }
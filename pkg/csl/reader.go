--- conflicted
+++ resolved
@@ -137,7 +137,16 @@
 	}
 }
 
-<<<<<<< HEAD
+func unmarshalUVL(record []string, offset int) *UVL {
+	return &UVL{
+		EntityID:      record[0],
+		Name:          record[NameIdx+offset],
+		Addresses:     expandField(record[AddressesIdx+offset]),
+		SourceListURL: record[SourceListURLIdx+offset],
+		SourceInfoURL: record[SourceInformationURLIdx+offset],
+	}
+}
+
 func unmarshalISN(record []string, offset int) *ISN {
 	return &ISN{
 		EntityID:              record[0],
@@ -149,15 +158,6 @@
 		SourceListURL:         record[SourceListURLIdx+offset],
 		AlternateNames:        expandField(record[AltNamesIdx+offset]),
 		SourceInfoURL:         record[SourceInformationURLIdx+offset],
-=======
-func unmarshalUVL(record []string, offset int) *UVL {
-	return &UVL{
-		EntityID:      record[0],
-		Name:          record[NameIdx+offset],
-		Addresses:     expandField(record[AddressesIdx+offset]),
-		SourceListURL: record[SourceListURLIdx+offset],
-		SourceInfoURL: record[SourceInformationURLIdx+offset],
->>>>>>> e964c1bf
 	}
 }
 
